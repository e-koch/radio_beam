from astropy import units as u
from astropy.io import fits
from astropy import constants
#from astropy import wcs
from astropy.extern import six
import numpy as np
import warnings

# Conversion between a twod Gaussian FWHM**2 and effective area
FWHM_TO_AREA = 2*np.pi/(8*np.log(2))

def _to_area(major,minor):
    return (major * minor * FWHM_TO_AREA).to(u.sr)

unit_format = {u.deg: '\\circ',
               u.arcsec: "''",
               u.arcmin: "'"}

class Beam(u.Quantity):
    """
    An object to handle radio beams.
    """

    def __new__(cls, major=None, minor=None, pa=None, area=None,
                default_unit=u.arcsec):
        """

        Parameters
        ----------
        major : :class:`~astropy.units.Quantity` with angular equivalency
        minor : :class:`~astropy.units.Quantity` with angular equivalency
        pa : :class:`~astropy.units.Quantity` with angular equivalency
        area : :class:`~astropy.units.Quantity` with steradian equivalency
        default_unit : :class:`~astropy.units.Unit`
            The unit to impose on major, minor if they are specified as floats
        """
        
        # improve to some kwargs magic later

        # error checking

        # ... given an area make a round beam
        if area is not None:
            rad = np.sqrt(area/np.pi) * u.deg
            major = rad
            minor = rad
            pa = 0.0 * u.deg

        # give specified values priority
        if major is not None:
            if u.deg.is_equivalent(major):
                major = major
            else:
                warnings.warn("Assuming major axis has been specified in degrees")
                major = major * u.deg
        if minor is not None:
            if u.deg.is_equivalent(minor):
                minor = minor
            else:
                warnings.warn("Assuming minor axis has been specified in degrees")
                minor = minor * u.deg
        if pa is not None:
            if u.deg.is_equivalent(pa):
                pa = pa
            else:
                warnings.warn("Assuming position angle has been specified in degrees")
                pa = pa * u.deg
        else:
            pa = 0.0 * u.deg

        # some sensible defaults
        if minor is None:
            minor = major

        self = super(Beam, cls).__new__(cls, _to_area(major,minor).value, u.sr)
        self._major = major
        self._minor = minor
        self._pa = pa
        self.default_unit = default_unit

        return self


    @classmethod
    def from_fits_header(cls, hdr):
        """
        Instantiate the beam from a header. Attempts to extract the
        beam from standard keywords. Failing that, it looks for an
        AIPS-style HISTORY entry.
        """
        # ... given a file try to make a fits header
        # assume a string refers to a filename on disk
        if not isinstance(hdr,fits.Header):
            if isinstance(hdr, six.string_types):
                if hdr.lower().endswith(('.fits', '.fits.gz', '.fit',
                                         '.fit.gz', '.fits.Z', '.fit.Z')):
                    hdr = fits.getheader(hdr)
                else:
                    raise TypeError("Unrecognized extension.")
            else:
                raise TypeError("Header is not a FITS header or a filename")


        # If we find a major axis keyword then we are in keyword
        # mode. Else look to see if there is an AIPS header.
        if "BMAJ" in hdr:
            major = hdr["BMAJ"] * u.deg
        else:
            aips_beam = cls.from_aips_header(hdr)
            if aips_beam is None:
                raise TypeError("No BMAJ found and does not appear to be an AIPS header.")
            else:
                return aips_beam

        # Fill out the minor axis and position angle if they are
        # present. Else they will default .
        if "BMIN" in hdr:
            minor = hdr["BMIN"] * u.deg
        if "BPA" in hdr:
            pa = hdr["BPA"] * u.deg

        return cls(major=major, minor=minor, pa=pa)


    @classmethod
    def from_aips_header(cls, hdr):
        """
        Instantiate the beam from an AIPS header. AIPS holds the beam
        in history. This method of initializing uses the last such
        entry.
        """
        # a line looks like
        # HISTORY AIPS   CLEAN BMAJ=  1.7599E-03 BMIN=  1.5740E-03 BPA=   2.61
        aipsline = None
        for line in hdr['HISTORY']:
            if 'BMAJ' in line:
                aipsline = line

        if aipsline is not None:
            bmaj = float(aipsline.split()[3]) * u.deg
            bmin = float(aipsline.split()[5]) * u.deg
            bpa = float(aipsline.split()[7]) * u.deg
            return cls(major=bmaj, minor=bmin, pa=bpa)
        else:
            return None

    def __repr__(self):
        return "Beam: BMAJ={0} BMIN={1} BPA={2}".format(self.major.to(self.default_unit),self.minor.to(self.default_unit),self.pa.to(u.deg))

    def __repr_html__(self):
        return "Beam: BMAJ={0} BMIN={1} BPA={2}".format(self.major.to(self.default_unit),self.minor.to(self.default_unit),self.pa.to(u.deg))

    def _repr_latex_(self):
        return "Beam: BMAJ=${0}^{{{fmt}}}$ BMIN=${1}^{{{fmt}}}$ BPA=${2}^\\circ$".format(self.major.to(self.default_unit).value,
                                                                                         self.minor.to(self.default_unit).value,
                                                                                         self.pa.to(u.deg).value,
                                                                                         fmt = unit_format[self.default_unit])

    def __str__(self):
        return self.__repr__()


    def convolve(self, other):
        """
        Convolve one beam with another.

        Parameters
        ----------
        other : `Beam`
            The beam to convolve with
        
        Returns
        -------
        new_beam : `Beam`
            The convolved Beam
        """
        
        # blame: https://github.com/pkgw/carma-miriad/blob/CVSHEAD/src/subs/gaupar.for
        # (githup checkin of MIRIAD, code by Sault)

        alpha = ((self.major*np.cos(self.pa))**2 +
                 (self.minor*np.sin(self.pa))**2 +
                 (other.major*np.cos(other.pa))**2 +
                 (other.minor*np.sin(other.pa))**2)

        beta = ((self.major*np.sin(self.pa))**2 +
                (self.minor*np.cos(self.pa))**2 +
                (other.major*np.sin(other.pa))**2 +
                (other.minor*np.cos(other.pa))**2)
        
        gamma = (2*((self.minor**2-self.major**2) *
                    np.sin(self.pa)*np.cos(self.pa) +
                    (other.minor**2-other.major**2) *
                    np.sin(other.pa)*np.cos(other.pa)))

        s = alpha + beta
        t = np.sqrt((alpha-beta)**2 + gamma**2)

        new_major = np.sqrt(0.5*(s+t))
        new_minor = np.sqrt(0.5*(s-t))
        if (abs(gamma)+abs(alpha-beta)) == 0:
            new_pa = 0.0 * u.deg
        else:
            new_pa = 0.5*np.arctan2(-1.*gamma, alpha-beta)
        
        return Beam(major=new_major,
                    minor=new_minor,
                    pa=new_pa)

    def __mult__(self, other):
        return self.convolve(other)

    # Does division do the same? Or what? Doesn't have to be defined.
    def __sub__(self, other):
        return self.deconvolve(other)

    def deconvolve(self, other, failure_returns_pointlike=False):
        """
        Deconvolve a beam from another

        Parameters
        ----------
        other : `Beam`
            The beam to deconvolve from this beam
        failure_returns_pointlike : bool
            Option to return a pointlike beam (i.e., one with major=minor=0) if
            the second beam is larger than the first.  Otherwise, a ValueError
            will be raised
        
        Returns
        -------
        new_beam : `Beam`
            The convolved Beam

        Raises
        ------
        failure : ValueError
            If the second beam is larger than the first, the default behavior
            is to raise an exception.  This can be overridden with
            failure_returns_pointlike
        """

        # blame: https://github.com/pkgw/carma-miriad/blob/CVSHEAD/src/subs/gaupar.for
        # (githup checkin of MIRIAD, code by Sault)

        # rename to shorter variables for readability
        maj1,min1,pa1 = self.major,self.minor,self.pa
        maj2,min2,pa2 = other.major,other.minor,other.pa
        cos,sin = np.cos,np.sin

        alpha = ((maj1*cos(pa1))**2 +
                 (min1*sin(pa1))**2 -
                 (maj2*cos(pa2))**2 -
                 (min2*sin(pa2))**2)

        beta = ((maj1*sin(pa1))**2 +
                (min1*cos(pa1))**2 -
                (maj2*sin(pa2))**2 -
                (min2*cos(pa2))**2)

        gamma = 2 * ((min1**2 - maj1**2) * sin(pa1)*cos(pa1) -
                     (min2**2 - maj2**2) * sin(pa2)*cos(pa2))

        s = alpha + beta
        t = np.sqrt((alpha-beta)**2 + gamma**2)

        # identify the smallest resolution
        axes = np.array([maj1.to(u.deg).value,
                         min1.to(u.deg).value,
                         maj2.to(u.deg).value,
                         min2.to(u.deg).value])*u.deg
        limit = np.min(axes)
        limit = 0.1*limit*limit
        
        if (alpha < 0) or (beta < 0) or (s < t):
            if failure_returns_pointlike:
                return Beam(major=0, minor=0, pa=0)
            else:
                raise ValueError("Beam could not be deconvolved")
        else:
            new_major = np.sqrt(0.5*(s+t))
            new_minor = np.sqrt(0.5*(s-t))

            if (abs(gamma)+abs(alpha-beta)) == 0:
                new_pa = 0.0
            else:
                new_pa = 0.5*np.arctan2(-1.*gamma, alpha-beta)

        return Beam(major=new_major,
                    minor=new_minor,
                    pa=new_pa)

    def __eq__(self, other):
        if ((self.major == other.major) and
            (self.minor == other.minor) and
            (self.pa == other.pa)):
            return True
        else:
            return False

    # Is it astropy convention to access properties through methods?
    @property
    def sr(self):
        return _to_area(self.major,self.minor)

    @property
    def major(self):
        return self._major

    @property
    def minor(self):
        return self._minor

    @property
    def pa(self):
        return self._pa

    def beam_projected_area(self, distance):
        """
        Return the beam area in pc^2 (or equivalent) given a distance
        """
        return self.sr*(distance**2)/u.sr

    def jtok(self, freq):
        """
        Return the conversion between janskies per beam and kelvin (in
        Rayleigh Jeans brightness temperature) given a frequency.
        """

        c = (constants.c.cgs).value
        kb = (constants.k_B.cgs).value

        if u.hertz.is_equivalent(freq):
            freq = freq
        else:
            warnings.warn("Assuming frequency has been specified in Hz")
            freq = freq * u.hertz
            
        return c**2/self.sr.value/1e23/(2*kb*(freq.to(u.hertz).value)**2)

<<<<<<< HEAD
    # -=-=-=-=-=-=-=-=-=-=-=-=-=-=-=-=-=-=-=
    # Methods
    # -=-=-=-=-=-=-=-=-=-=-=-=-=-=-=-=-=-=-=

    def ellipse_to_plot(self, xcen, ycen, pixscale):
=======
    def ellipse_to_plot(self, xcen, ycen, units=u.deg, wcs=None):
>>>>>>> 865da501
        """
        Return a matplotlib ellipse for plotting

        .. todo::
            Implement this!
        """
        import matplotlib
        return matplotlib.patches.Ellipse((xcen,ycen),
                                          width=self.major.to(u.deg).value/pixscale,
                                          height=self.minor.to(u.deg).value/pixscale,
                                          angle=self.pa.to(u.deg).value)

    def as_kernel(self, pixscale):
        """
        Parameters
        ----------
        pixscale : float
            deg -> pixels

        """
        # do something here involving matrices
        # need to rotate the kernel into the wcs pixel space, kinda...
        # at the least, need to rescale the kernel axes into pixels
        warnings.warn("as_kernel is not aware of any misaligment between pixel "
                      "and world coordinates")

        return EllipticalGaussian2DKernel(self.major.to(u.deg).value/pixscale,
                                          self.minor.to(u.deg).value/pixscale,
                                          self.pa.to(u.radian).value)

    def to_header_keywords(self):
        return {'BMAJ': self.major.to(u.deg).value,
                'BMIN': self.major.to(u.deg).value,
                'BPA':  self.pa.to(u.deg).value,
               }


def wcs_to_platescale(wcs):
    cdelt = np.matrix(wcs.get_cdelt())
    pc = np.matrix(wcs.get_pc())
    scale = np.array(cdelt * pc)[0,:]
    # this may be wrong in perverse cases
    pixscale = np.abs(scale[0])
    return pixscale

from astropy.modeling import models
from astropy.convolution import Kernel2D
from astropy.convolution.kernels import _round_up_to_odd_integer

class EllipticalGaussian2DKernel(Kernel2D):
    """
    2D Elliptical Gaussian filter kernel.

    The Gaussian filter is a filter with great smoothing properties. It is
    isotropic and does not produce artifacts.

    Parameters
    ----------
    width : float
        Standard deviation of the Gaussian kernel in direction 1
    height : float
        Standard deviation of the Gaussian kernel in direction 1
    position_angle : float
        Position angle of the elliptical gaussian
    x_size : odd int, optional
        Size in x direction of the kernel array. Default = support_scaling *
        stddev.
    y_size : odd int, optional
        Size in y direction of the kernel array. Default = support_scaling *
        stddev.
    support_scaling : int
        The amount to scale the stddev to determine the size of the kernel
    mode : str, optional
        One of the following discretization modes:
            * 'center' (default)
                Discretize model by taking the value
                at the center of the bin.
            * 'linear_interp'
                Discretize model by performing a bilinear interpolation
                between the values at the corners of the bin.
            * 'oversample'
                Discretize model by taking the average
                on an oversampled grid.
            * 'integrate'
                Discretize model by integrating the
                model over the bin.
    factor : number, optional
        Factor of oversampling. Default factor = 10.


    See Also
    --------
    Box2DKernel, Tophat2DKernel, MexicanHat2DKernel, Ring2DKernel,
    TrapezoidDisk2DKernel, AiryDisk2DKernel, Gaussian2DKernel

    Examples
    --------
    Kernel response:

     .. plot::
        :include-source:

        import matplotlib.pyplot as plt
        from beam import EllipticalGaussian2DKernel
        gaussian_2D_kernel = EllipticalGaussian2DKernel(10)
        plt.imshow(gaussian_2D_kernel, interpolation='none', origin='lower')
        plt.xlabel('x [pixels]')
        plt.ylabel('y [pixels]')
        plt.colorbar()
        plt.show()

    """
    _separable = True
    _is_bool = False

    def __init__(self, width, height, position_angle, support_scaling=8, **kwargs):
        self._model = models.Gaussian2D(1. / (2 * np.pi * width * height), 0,
                                        0, x_stddev=width, y_stddev=height,
                                        theta=position_angle)
        self._default_size = _round_up_to_odd_integer(support_scaling *
                                                      np.max([width,height]))
        super(EllipticalGaussian2DKernel, self).__init__(**kwargs)
        self._truncation = np.abs(1. - 1 / self._normalization)<|MERGE_RESOLUTION|>--- conflicted
+++ resolved
@@ -338,15 +338,7 @@
             
         return c**2/self.sr.value/1e23/(2*kb*(freq.to(u.hertz).value)**2)
 
-<<<<<<< HEAD
-    # -=-=-=-=-=-=-=-=-=-=-=-=-=-=-=-=-=-=-=
-    # Methods
-    # -=-=-=-=-=-=-=-=-=-=-=-=-=-=-=-=-=-=-=
-
-    def ellipse_to_plot(self, xcen, ycen, pixscale):
-=======
     def ellipse_to_plot(self, xcen, ycen, units=u.deg, wcs=None):
->>>>>>> 865da501
         """
         Return a matplotlib ellipse for plotting
 
