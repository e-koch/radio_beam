language: python

# The apt packages below are needed for sphinx builds, which can no longer
# be installed with sudo apt-get.
addons:
    apt:
        packages:
            - graphviz
            - libgfortran3  # for casatools

env:
    global:
        # The following versions are the 'default' for tests, unless
        # overidden underneath. They are defined here in order to save having
        # to repeat them for all configurations.
<<<<<<< HEAD
        - PYTHON_VERSION=3.7
        - NUMPY_VERSION=stable
        - ASTROPY_VERSION=stable
        - MAIN_CMD='python setup.py'
        - SETUP_CMD='test'
        - EVENT_TYPE='pull_request push'


        # For this package-template, we include examples of Cython modules,
        # so Cython is required for testing. If your package does not include
        # Cython code, you can set CONDA_DEPENDENCIES=''
        - CONDA_DEPENDENCIES='Cython scipy'
        - CONDA_DEPENDENCIES_DOC='Cython sphinx-astropy'

        # List other runtime dependencies for the package that are available as
        # pip packages here.
        - PIP_DEPENDENCIES='pytest-astropy'

        # Conda packages for affiliated packages are hosted in channel
        # "astropy" while builds for astropy LTS with recent numpy versions
        # are in astropy-ci-extras. If your package uses either of these,
        # add the channels to CONDA_CHANNELS along with any other channels
        # you want to use.
        - CONDA_CHANNELS='astropy'

        # If there are matplotlib or other GUI tests, uncomment the following
        # line to use the X virtual framebuffer.
        # - SETUP_XVFB=True

        # If you want to ignore certain flake8 errors, you can list them
        # in FLAKE8_OPT, for example:
        # - FLAKE8_OPT='--ignore=E501'
        - FLAKE8_OPT=''
=======
        - SETUP_XVFB=True
        - ON_TRAVIS=True
        - TOXENV=''
        - TOXARGS=''
        - TOXPOSARGS=''
>>>>>>> e66ea127

matrix:
    include:

        - python: 3.7
          env: TOXENV='py37-test'
          name: "Python 3.7 with minimal dependencies"

        - python: 3.7
          env: TOXENV='py37-test-all'
          name: "Python 3.7 with all dependencies (except CASA)"

        - python: 3.6
          env: TOXENV='py36-test-casa'
          name: "Python 3.6 with minimal dependencies and CASA"

        - python: 3.6
          env: TOXENV='py36-test-casa-dev'
          name: "Python 3.6, CASA, and dev versions of key dependencies"

        - python: 3.8
          env: TOXENV='py38-test-all-dev'
          name: "Python 3.8, all dependencies, and dev versions of key dependencies"

        - language: c
          os: osx
          env: PYTHON_VERSION=3.7 TOXENV='py37-test-all'
          name: "Python 3.7 with all dependencies (except CASA) on MacOS X"

        - language: c
          os: windows
          env: PYTHON_VERSION=3.7 TOXENV='py37-test-all-dev'
          name: "Python 3.7, all dependencies, and dev versions of key dependencies on Windows"

        - python: 3.8
          env: TOXENV='build_docs'
          name: "Documentation"

before_install:
    # We need a full clone to make sure setuptools_scm
    # works properly
    - git fetch --unshallow .
    - git fetch --depth=1000000

    - if [[ $TRAVIS_OS_NAME == linux ]]; then
        export DISPLAY=:99.0;
        /sbin/start-stop-daemon --start --quiet --pidfile /tmp/custom_xvfb_99.pid --make-pidfile --background --exec /usr/bin/Xvfb -- :99 -screen 0 1920x1200x24 -ac +extension GLX +render -noreset;
      fi

install:
    # language: python is only available for Linux, so for other platforms
    # we need to use ci-helpers to set up Python.
    - if [[ $TRAVIS_OS_NAME == osx || $TRAVIS_OS_NAME == windows ]]; then
        git clone git://github.com/astropy/ci-helpers.git;
        source ci-helpers/travis/setup_conda.sh;
      fi


script:
    - pip install tox
    - tox $TOXARGS -- $TOXPOSARGS

after_success:
    - pip install coveralls coverage
    - coverage combine .tmp/*/.coverage
    - coverage report
    - coveralls<|MERGE_RESOLUTION|>--- conflicted
+++ resolved
@@ -13,47 +13,11 @@
         # The following versions are the 'default' for tests, unless
         # overidden underneath. They are defined here in order to save having
         # to repeat them for all configurations.
-<<<<<<< HEAD
-        - PYTHON_VERSION=3.7
-        - NUMPY_VERSION=stable
-        - ASTROPY_VERSION=stable
-        - MAIN_CMD='python setup.py'
-        - SETUP_CMD='test'
-        - EVENT_TYPE='pull_request push'
-
-
-        # For this package-template, we include examples of Cython modules,
-        # so Cython is required for testing. If your package does not include
-        # Cython code, you can set CONDA_DEPENDENCIES=''
-        - CONDA_DEPENDENCIES='Cython scipy'
-        - CONDA_DEPENDENCIES_DOC='Cython sphinx-astropy'
-
-        # List other runtime dependencies for the package that are available as
-        # pip packages here.
-        - PIP_DEPENDENCIES='pytest-astropy'
-
-        # Conda packages for affiliated packages are hosted in channel
-        # "astropy" while builds for astropy LTS with recent numpy versions
-        # are in astropy-ci-extras. If your package uses either of these,
-        # add the channels to CONDA_CHANNELS along with any other channels
-        # you want to use.
-        - CONDA_CHANNELS='astropy'
-
-        # If there are matplotlib or other GUI tests, uncomment the following
-        # line to use the X virtual framebuffer.
-        # - SETUP_XVFB=True
-
-        # If you want to ignore certain flake8 errors, you can list them
-        # in FLAKE8_OPT, for example:
-        # - FLAKE8_OPT='--ignore=E501'
-        - FLAKE8_OPT=''
-=======
         - SETUP_XVFB=True
         - ON_TRAVIS=True
         - TOXENV=''
         - TOXARGS=''
         - TOXPOSARGS=''
->>>>>>> e66ea127
 
 matrix:
     include:
