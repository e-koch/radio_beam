--- conflicted
+++ resolved
@@ -102,13 +102,6 @@
           env: NUMPY_VERSION=1.10
         - python: 2.7
           env: NUMPY_VERSION=1.9
-<<<<<<< HEAD
-        - python: 2.7
-          env: NUMPY_VERSION=1.8
-        # - python: 2.7
-        #   env: NUMPY_VERSION=1.7
-=======
->>>>>>> 1d062512
 
         # Try numpy pre-release
         - python: 3.5
